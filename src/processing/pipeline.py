--- conflicted
+++ resolved
@@ -2,12 +2,9 @@
 import contextlib
 import os
 import time
-<<<<<<< HEAD
 import contextlib
 from typing import Any, Dict, Iterable
-=======
 from typing import Any, Dict
->>>>>>> 1af00556
 
 from ..config.config import AppConfig
 from ..db.postgres import PostgresDatabase
@@ -142,13 +139,12 @@
         metrics.set("dynamic_batch_size", batch_size)
         claims = await self.service.fetch_claims(batch_size, priority=True)
         batch_status["total"] = len(claims)
-<<<<<<< HEAD
+
         await self._prefetch_rvu(claims)
         tasks = [self.process_claim(claim) for claim in claims]
         results = await asyncio.gather(*tasks)
         valid = [r for r in results if r]
         if valid:
-=======
 
         # Validate all claims in parallel
         validated = await asyncio.gather(
@@ -162,7 +158,7 @@
         )
 
         if predicted:
->>>>>>> 1af00556
+
             try:
                 await self.service.insert_claims(
                     predicted, concurrency=self.cfg.processing.insert_workers
