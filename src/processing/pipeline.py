--- conflicted
+++ resolved
@@ -23,11 +23,8 @@
 from ..utils.errors import ErrorCategory, categorize_exception
 from ..utils.logging import RequestContextFilter, setup_logging
 from ..utils.retries import retry_async
-<<<<<<< HEAD
 from ..utils.tracing import start_span, start_trace, trace_id_var
-=======
 from ..utils.tracing import start_span, start_trace, correlation_id_var
->>>>>>> 8efd33bf
 from ..validation.validator import ClaimValidator
 from ..web.status import batch_status, processing_status
 from .repair import ClaimRepairSuggester
@@ -1620,7 +1617,6 @@
                     try:
                         validation_results = await self.validator.validate_batch(enriched_claims)
                     except Exception as e:
-<<<<<<< HEAD
                         self.logger.exception(
                             f"Validation error: {e}",
                             extra={
@@ -1628,7 +1624,6 @@
                                 "correlation_id": trace_id_var.get(""),
                             },
                         )
-=======
                         self.logger.error(f"Validation error: {e}")
             validation_time = time.perf_counter() - validation_start
             self.semaphore_manager.resource_monitor.update()
@@ -1645,7 +1640,6 @@
                     },
                 },
             )
->>>>>>> 8efd33bf
             
             # Rules evaluation
             rules_results = {}
