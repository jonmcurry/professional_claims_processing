import asyncio
import sys
import types
import os

sys.path.insert(0, os.path.abspath(os.path.join(os.path.dirname(__file__), "..")))

sys.modules.setdefault("asyncpg", types.ModuleType("asyncpg"))
sys.modules.setdefault("joblib", types.ModuleType("joblib"))
durable_module = types.ModuleType("durable")
durable_lang = types.ModuleType("lang")
durable_lang.ruleset = lambda name: (lambda func: func)
durable_lang.when_all = lambda cond: (lambda func: func)
durable_lang.m = object()
durable_lang.post = lambda name, data: None
setattr(durable_module, "lang", durable_lang)
sys.modules.setdefault("durable", durable_module)
sys.modules.setdefault("durable.lang", durable_lang)

from src.processing.pipeline import ClaimsPipeline
from src.config.config import AppConfig, PostgresConfig, SQLServerConfig, ProcessingConfig, SecurityConfig, CacheConfig, ModelConfig
from src.services.claim_service import ClaimService
from src.rules.engine import RulesEngine
from src.validation.validator import ClaimValidator

class DummyPostgres:
    async def connect(self):
        pass

class DummySQL:
    def __init__(self):
        self.inserted = []

    async def connect(self):
        pass

    async def execute(self, query, *params):
        return 1

    async def execute_many(self, query, params_seq, concurrency=1):
        self.inserted.extend(list(params_seq))
        return len(self.inserted)

    async def bulk_insert_tvp(self, table, columns, rows):
        self.inserted.extend(list(rows))
        return len(self.inserted)

async def noop(*args, **kwargs):
    pass

class DummyModel:
    def predict(self, claim):
        return 1


class DummyRvuCache:
    def __init__(self):
        self.prefetched: list[set[str]] = []

    async def warm_cache(self, codes):
        self.prefetched.append(set(codes))

    async def get(self, code):
        return {"total_rvu": 1}

async def fetch_claims(batch_size, offset=0, priority=False):
    if offset == 0:
        return [
            {
                "claim_id": "1",
                "patient_account_number": "111",
                "facility_id": "F1",
                "procedure_code": "P1",
                "financial_class": "A",
            }
        ]
    if offset == batch_size:
        return [
            {
                "claim_id": "2",
                "patient_account_number": "222",
                "facility_id": "F1",
                "procedure_code": "P1",
                "financial_class": "A",
            }
        ]
    return []


def test_process_stream(monkeypatch):
    cfg = AppConfig(
        postgres=PostgresConfig("", 0, "", "", ""),
        sqlserver=SQLServerConfig("", 0, "", "", ""),
        processing=ProcessingConfig(batch_size=1, max_workers=1),
        security=SecurityConfig(api_key="k"),
        cache=CacheConfig(),
        model=ModelConfig(path="model.joblib"),
    )
    pipeline = ClaimsPipeline(cfg)
    pipeline.pg = DummyPostgres()
    pipeline.sql = DummySQL()
    pipeline.model = DummyModel()
    pipeline.rules_engine = RulesEngine([])
    pipeline.validator = ClaimValidator({"F1"}, {"A"})
    pipeline.service = ClaimService(pipeline.pg, pipeline.sql)
    pipeline.service.fetch_claims = fetch_claims
    pipeline.rvu_cache = DummyRvuCache()
    monkeypatch.setattr("src.utils.audit.record_audit_event", noop)
    monkeypatch.setattr("src.processing.pipeline.record_audit_event", noop)

    loop = asyncio.new_event_loop()
    asyncio.set_event_loop(loop)
    try:
        loop.run_until_complete(pipeline.process_stream())
    finally:
        loop.close()
        asyncio.set_event_loop(asyncio.new_event_loop())

<<<<<<< HEAD
    assert sorted(pipeline.sql.inserted) == [("111", "F1"), ("222", "F1")]
=======
    assert pipeline.sql.inserted == [("111", "F1"), ("222", "F1")]
    assert pipeline.rvu_cache.prefetched == [{"P1"}, {"P1"}]
>>>>>>> 1d009388
<|MERGE_RESOLUTION|>--- conflicted
+++ resolved
@@ -116,9 +116,6 @@
         loop.close()
         asyncio.set_event_loop(asyncio.new_event_loop())
 
-<<<<<<< HEAD
     assert sorted(pipeline.sql.inserted) == [("111", "F1"), ("222", "F1")]
-=======
     assert pipeline.sql.inserted == [("111", "F1"), ("222", "F1")]
-    assert pipeline.rvu_cache.prefetched == [{"P1"}, {"P1"}]
->>>>>>> 1d009388
+    assert pipeline.rvu_cache.prefetched == [{"P1"}, {"P1"}]